--- conflicted
+++ resolved
@@ -8,21 +8,14 @@
 name: 'Me3PtCpMe'
 formula: 'Me3PtCpMe'
 molar_mass_precursor: 319.17 # g/mol
-<<<<<<< HEAD
 max_density: 2.8 # 1/nm^2  [fowlkes]
-=======
-max_density: 2.8 # 1/nm^2  [utke]
->>>>>>> 0c3f2336
 molecule_diameter: 7.8 # Å  [utke]
 dissociated_volume: 0.094 # nm^3
 Knudsen_number: 1.3 # [utke]
 cross_section: 0.022 # nm^2 [huth]
 diffusion_coefficient: 400000 # nm^2/s  [fowlkes]
-<<<<<<< HEAD
-=======
 diffusion_activation_energy: 0.098 # meV [cullen]
 diffusion_prefactor: 42.0e+6 # nm^2/s
->>>>>>> 0c3f2336
 sticking_coefficient: 1 # [fowlkes]
 P_vap: 7.7 # Pa [utke]
 residence_time: 100 # µs [fowlkes]
